--- conflicted
+++ resolved
@@ -23,10 +23,6 @@
     "numpy",
     "torch",
     "llist",
-<<<<<<< HEAD
-    "python-lsp-server",
-=======
->>>>>>> 76a0c6de
     "json-stream",
     "jsonschema[format-nongpl]",
 ]
